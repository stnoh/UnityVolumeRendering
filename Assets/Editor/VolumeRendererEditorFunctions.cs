using UnityEditor;
using UnityEngine;
using System.IO;
using System.Collections.Generic;
using System;
using System.Linq;

namespace UnityVolumeRendering
{
    public class VolumeRendererEditorFunctions
    {
        [MenuItem("Volume Rendering/Load dataset/Load raw dataset")]
        static void ShowDatasetImporter()
        {
            string file = EditorUtility.OpenFilePanel("Select a dataset to load", "DataFiles", "");
            if (File.Exists(file))
            {
                EditorDatasetImporter.ImportDataset(file);
            }
            else
            {
                Debug.LogError("File doesn't exist: " + file);
            }
        }

<<<<<<< HEAD
        [MenuItem("Volume Rendering/Load PARCHG dataset")]
        static void ShowParDatasetImporter()
        {
            string file = EditorUtility.OpenFilePanel("Select a dataset to load", "DataFiles", "");
            if (File.Exists(file))
            {
                EditorDatasetImporter.ImportDataset(file);
            }
            else
            {
                Debug.LogError("File doesn't exist: " + file);
            }
        }

        [MenuItem("Volume Rendering/Load DICOM")]
=======
        [MenuItem("Volume Rendering/Load dataset/Load DICOM")]
>>>>>>> 46901624
        static void ShowDICOMImporter()
        {
            string dir = EditorUtility.OpenFolderPanel("Select a folder to load", "", "");
            if (Directory.Exists(dir))
            {
                bool recursive = true;

                // Read all files
                IEnumerable<string> fileCandidates = Directory.EnumerateFiles(dir, "*.*", recursive ? SearchOption.AllDirectories : SearchOption.TopDirectoryOnly)
                    .Where(p => p.EndsWith(".dcm", StringComparison.InvariantCultureIgnoreCase) || p.EndsWith(".dicom", StringComparison.InvariantCultureIgnoreCase) || p.EndsWith(".dicm", StringComparison.InvariantCultureIgnoreCase));

                if (!fileCandidates.Any())
                {
#if UNITY_EDITOR
                    if (UnityEditor.EditorUtility.DisplayDialog("Could not find any DICOM files",
                        $"Failed to find any files with DICOM file extension.{Environment.NewLine}Do you want to include files without DICOM file extension?", "Yes", "No"))
                    {
                        fileCandidates = Directory.EnumerateFiles(dir, "*.*", recursive ? SearchOption.AllDirectories : SearchOption.TopDirectoryOnly);
                    }
#endif
                }

                if (fileCandidates.Any())
                {
                    DICOMImporter importer = new DICOMImporter(fileCandidates, Path.GetFileName(dir));
                    List<DICOMImporter.DICOMSeries> seriesList = importer.LoadDICOMSeries();
                    float numVolumesCreated = 0;
                    foreach (DICOMImporter.DICOMSeries series in seriesList)
                    {
                        VolumeDataset dataset = importer.ImportDICOMSeries(series);
                        if (dataset != null)
                        {
                            VolumeRenderedObject obj = VolumeObjectFactory.CreateObject(dataset);
                            obj.transform.position = new Vector3(numVolumesCreated, 0, 0);
                            numVolumesCreated++;
                        }
                    }
                }    
                else
                    Debug.LogError("Could not find any DICOM files to import.");

                
            }
            else
            {
                Debug.LogError("Directory doesn't exist: " + dir);
            }
        }

        [MenuItem("Volume Rendering/Load dataset/Load image sequence")]
        static void ShowSequenceImporter()
        {
            string dir = EditorUtility.OpenFolderPanel("Select a folder to load", "", "");
            if (Directory.Exists(dir))
            {
                ImageSequenceImporter importer = new ImageSequenceImporter(dir);
                VolumeDataset dataset = importer.Import();
                if (dataset != null)
                    VolumeObjectFactory.CreateObject(dataset);
            }
            else
            {
                Debug.LogError("Directory doesn't exist: " + dir);
            }
        }

        [MenuItem("Volume Rendering/Cross section/Cross section plane")]
        static void OnMenuItemClick()
        {
            VolumeRenderedObject[] objects = GameObject.FindObjectsOfType<VolumeRenderedObject>();
            if (objects.Length == 1)
                VolumeObjectFactory.SpawnCrossSectionPlane(objects[0]);
            else
            {
                CrossSectionPlaneEditorWindow wnd = new CrossSectionPlaneEditorWindow();
                wnd.Show();
            }
        }

        [MenuItem("Volume Rendering/Cross section/Box cutout")]
        static void SpawnCutoutBox()
        {
            VolumeRenderedObject[] objects = GameObject.FindObjectsOfType<VolumeRenderedObject>();
            if (objects.Length == 1)
                VolumeObjectFactory.SpawnCutoutBox(objects[0]);
        }

        [MenuItem("Volume Rendering/1D Transfer Function")]
        public static void Show1DTFWindow()
        {
            TransferFunction2DEditorWindow.ShowWindow();
        }

        [MenuItem("Volume Rendering/2D Transfer Function")]
        public static void Show2DTFWindow()
        {
            TransferFunctionEditorWindow.ShowWindow();
        }

        [MenuItem("Volume Rendering/Slice renderer")]
        static void ShowSliceRenderer()
        {
            SliceRenderingEditorWindow.ShowWindow();
        }

        [MenuItem("Volume Rendering/Value range")]
        static void ShowValueRangeWindow()
        {
            ValueRangeEditorWindow.ShowWindow();
        }
    }
}
<|MERGE_RESOLUTION|>--- conflicted
+++ resolved
@@ -1,156 +1,152 @@
-using UnityEditor;
-using UnityEngine;
-using System.IO;
-using System.Collections.Generic;
-using System;
-using System.Linq;
-
-namespace UnityVolumeRendering
-{
-    public class VolumeRendererEditorFunctions
-    {
-        [MenuItem("Volume Rendering/Load dataset/Load raw dataset")]
-        static void ShowDatasetImporter()
-        {
-            string file = EditorUtility.OpenFilePanel("Select a dataset to load", "DataFiles", "");
-            if (File.Exists(file))
-            {
-                EditorDatasetImporter.ImportDataset(file);
-            }
-            else
-            {
-                Debug.LogError("File doesn't exist: " + file);
-            }
-        }
-
-<<<<<<< HEAD
-        [MenuItem("Volume Rendering/Load PARCHG dataset")]
-        static void ShowParDatasetImporter()
-        {
-            string file = EditorUtility.OpenFilePanel("Select a dataset to load", "DataFiles", "");
-            if (File.Exists(file))
-            {
-                EditorDatasetImporter.ImportDataset(file);
-            }
-            else
-            {
-                Debug.LogError("File doesn't exist: " + file);
-            }
-        }
-
-        [MenuItem("Volume Rendering/Load DICOM")]
-=======
-        [MenuItem("Volume Rendering/Load dataset/Load DICOM")]
->>>>>>> 46901624
-        static void ShowDICOMImporter()
-        {
-            string dir = EditorUtility.OpenFolderPanel("Select a folder to load", "", "");
-            if (Directory.Exists(dir))
-            {
-                bool recursive = true;
-
-                // Read all files
-                IEnumerable<string> fileCandidates = Directory.EnumerateFiles(dir, "*.*", recursive ? SearchOption.AllDirectories : SearchOption.TopDirectoryOnly)
-                    .Where(p => p.EndsWith(".dcm", StringComparison.InvariantCultureIgnoreCase) || p.EndsWith(".dicom", StringComparison.InvariantCultureIgnoreCase) || p.EndsWith(".dicm", StringComparison.InvariantCultureIgnoreCase));
-
-                if (!fileCandidates.Any())
-                {
-#if UNITY_EDITOR
-                    if (UnityEditor.EditorUtility.DisplayDialog("Could not find any DICOM files",
-                        $"Failed to find any files with DICOM file extension.{Environment.NewLine}Do you want to include files without DICOM file extension?", "Yes", "No"))
-                    {
-                        fileCandidates = Directory.EnumerateFiles(dir, "*.*", recursive ? SearchOption.AllDirectories : SearchOption.TopDirectoryOnly);
-                    }
-#endif
-                }
-
-                if (fileCandidates.Any())
-                {
-                    DICOMImporter importer = new DICOMImporter(fileCandidates, Path.GetFileName(dir));
-                    List<DICOMImporter.DICOMSeries> seriesList = importer.LoadDICOMSeries();
-                    float numVolumesCreated = 0;
-                    foreach (DICOMImporter.DICOMSeries series in seriesList)
-                    {
-                        VolumeDataset dataset = importer.ImportDICOMSeries(series);
-                        if (dataset != null)
-                        {
-                            VolumeRenderedObject obj = VolumeObjectFactory.CreateObject(dataset);
-                            obj.transform.position = new Vector3(numVolumesCreated, 0, 0);
-                            numVolumesCreated++;
-                        }
-                    }
-                }    
-                else
-                    Debug.LogError("Could not find any DICOM files to import.");
-
-                
-            }
-            else
-            {
-                Debug.LogError("Directory doesn't exist: " + dir);
-            }
-        }
-
-        [MenuItem("Volume Rendering/Load dataset/Load image sequence")]
-        static void ShowSequenceImporter()
-        {
-            string dir = EditorUtility.OpenFolderPanel("Select a folder to load", "", "");
-            if (Directory.Exists(dir))
-            {
-                ImageSequenceImporter importer = new ImageSequenceImporter(dir);
-                VolumeDataset dataset = importer.Import();
-                if (dataset != null)
-                    VolumeObjectFactory.CreateObject(dataset);
-            }
-            else
-            {
-                Debug.LogError("Directory doesn't exist: " + dir);
-            }
-        }
-
-        [MenuItem("Volume Rendering/Cross section/Cross section plane")]
-        static void OnMenuItemClick()
-        {
-            VolumeRenderedObject[] objects = GameObject.FindObjectsOfType<VolumeRenderedObject>();
-            if (objects.Length == 1)
-                VolumeObjectFactory.SpawnCrossSectionPlane(objects[0]);
-            else
-            {
-                CrossSectionPlaneEditorWindow wnd = new CrossSectionPlaneEditorWindow();
-                wnd.Show();
-            }
-        }
-
-        [MenuItem("Volume Rendering/Cross section/Box cutout")]
-        static void SpawnCutoutBox()
-        {
-            VolumeRenderedObject[] objects = GameObject.FindObjectsOfType<VolumeRenderedObject>();
-            if (objects.Length == 1)
-                VolumeObjectFactory.SpawnCutoutBox(objects[0]);
-        }
-
-        [MenuItem("Volume Rendering/1D Transfer Function")]
-        public static void Show1DTFWindow()
-        {
-            TransferFunction2DEditorWindow.ShowWindow();
-        }
-
-        [MenuItem("Volume Rendering/2D Transfer Function")]
-        public static void Show2DTFWindow()
-        {
-            TransferFunctionEditorWindow.ShowWindow();
-        }
-
-        [MenuItem("Volume Rendering/Slice renderer")]
-        static void ShowSliceRenderer()
-        {
-            SliceRenderingEditorWindow.ShowWindow();
-        }
-
-        [MenuItem("Volume Rendering/Value range")]
-        static void ShowValueRangeWindow()
-        {
-            ValueRangeEditorWindow.ShowWindow();
-        }
-    }
-}
+using UnityEditor;
+using UnityEngine;
+using System.IO;
+using System.Collections.Generic;
+using System;
+using System.Linq;
+
+namespace UnityVolumeRendering
+{
+    public class VolumeRendererEditorFunctions
+    {
+        [MenuItem("Volume Rendering/Load dataset/Load raw dataset")]
+        static void ShowDatasetImporter()
+        {
+            string file = EditorUtility.OpenFilePanel("Select a dataset to load", "DataFiles", "");
+            if (File.Exists(file))
+            {
+                EditorDatasetImporter.ImportDataset(file);
+            }
+            else
+            {
+                Debug.LogError("File doesn't exist: " + file);
+            }
+        }
+
+        [MenuItem("Volume Rendering/Load dataset/Load PARCHG dataset")]
+        static void ShowParDatasetImporter()
+        {
+            string file = EditorUtility.OpenFilePanel("Select a dataset to load", "DataFiles", "");
+            if (File.Exists(file))
+            {
+                EditorDatasetImporter.ImportDataset(file);
+            }
+            else
+            {
+                Debug.LogError("File doesn't exist: " + file);
+            }
+        }
+
+        [MenuItem("Volume Rendering/Load dataset/Load DICOM")]
+        static void ShowDICOMImporter()
+        {
+            string dir = EditorUtility.OpenFolderPanel("Select a folder to load", "", "");
+            if (Directory.Exists(dir))
+            {
+                bool recursive = true;
+
+                // Read all files
+                IEnumerable<string> fileCandidates = Directory.EnumerateFiles(dir, "*.*", recursive ? SearchOption.AllDirectories : SearchOption.TopDirectoryOnly)
+                    .Where(p => p.EndsWith(".dcm", StringComparison.InvariantCultureIgnoreCase) || p.EndsWith(".dicom", StringComparison.InvariantCultureIgnoreCase) || p.EndsWith(".dicm", StringComparison.InvariantCultureIgnoreCase));
+
+                if (!fileCandidates.Any())
+                {
+#if UNITY_EDITOR
+                    if (UnityEditor.EditorUtility.DisplayDialog("Could not find any DICOM files",
+                        $"Failed to find any files with DICOM file extension.{Environment.NewLine}Do you want to include files without DICOM file extension?", "Yes", "No"))
+                    {
+                        fileCandidates = Directory.EnumerateFiles(dir, "*.*", recursive ? SearchOption.AllDirectories : SearchOption.TopDirectoryOnly);
+                    }
+#endif
+                }
+
+                if (fileCandidates.Any())
+                {
+                    DICOMImporter importer = new DICOMImporter(fileCandidates, Path.GetFileName(dir));
+                    List<DICOMImporter.DICOMSeries> seriesList = importer.LoadDICOMSeries();
+                    float numVolumesCreated = 0;
+                    foreach (DICOMImporter.DICOMSeries series in seriesList)
+                    {
+                        VolumeDataset dataset = importer.ImportDICOMSeries(series);
+                        if (dataset != null)
+                        {
+                            VolumeRenderedObject obj = VolumeObjectFactory.CreateObject(dataset);
+                            obj.transform.position = new Vector3(numVolumesCreated, 0, 0);
+                            numVolumesCreated++;
+                        }
+                    }
+                }    
+                else
+                    Debug.LogError("Could not find any DICOM files to import.");
+
+                
+            }
+            else
+            {
+                Debug.LogError("Directory doesn't exist: " + dir);
+            }
+        }
+
+        [MenuItem("Volume Rendering/Load dataset/Load image sequence")]
+        static void ShowSequenceImporter()
+        {
+            string dir = EditorUtility.OpenFolderPanel("Select a folder to load", "", "");
+            if (Directory.Exists(dir))
+            {
+                ImageSequenceImporter importer = new ImageSequenceImporter(dir);
+                VolumeDataset dataset = importer.Import();
+                if (dataset != null)
+                    VolumeObjectFactory.CreateObject(dataset);
+            }
+            else
+            {
+                Debug.LogError("Directory doesn't exist: " + dir);
+            }
+        }
+
+        [MenuItem("Volume Rendering/Cross section/Cross section plane")]
+        static void OnMenuItemClick()
+        {
+            VolumeRenderedObject[] objects = GameObject.FindObjectsOfType<VolumeRenderedObject>();
+            if (objects.Length == 1)
+                VolumeObjectFactory.SpawnCrossSectionPlane(objects[0]);
+            else
+            {
+                CrossSectionPlaneEditorWindow wnd = new CrossSectionPlaneEditorWindow();
+                wnd.Show();
+            }
+        }
+
+        [MenuItem("Volume Rendering/Cross section/Box cutout")]
+        static void SpawnCutoutBox()
+        {
+            VolumeRenderedObject[] objects = GameObject.FindObjectsOfType<VolumeRenderedObject>();
+            if (objects.Length == 1)
+                VolumeObjectFactory.SpawnCutoutBox(objects[0]);
+        }
+
+        [MenuItem("Volume Rendering/1D Transfer Function")]
+        public static void Show1DTFWindow()
+        {
+            TransferFunction2DEditorWindow.ShowWindow();
+        }
+
+        [MenuItem("Volume Rendering/2D Transfer Function")]
+        public static void Show2DTFWindow()
+        {
+            TransferFunctionEditorWindow.ShowWindow();
+        }
+
+        [MenuItem("Volume Rendering/Slice renderer")]
+        static void ShowSliceRenderer()
+        {
+            SliceRenderingEditorWindow.ShowWindow();
+        }
+
+        [MenuItem("Volume Rendering/Value range")]
+        static void ShowValueRangeWindow()
+        {
+            ValueRangeEditorWindow.ShowWindow();
+        }
+    }
+}